--- conflicted
+++ resolved
@@ -8,12 +8,8 @@
 	BrowserContextId, CloseReturns, GetVersionParams, GetVersionReturns,
 };
 use chromiumoxide_cdp::cdp::browser_protocol::target::{
-<<<<<<< HEAD
 	CreateBrowserContextParams, CreateTargetParams, DisposeBrowserContextParams, TargetId,
-=======
-    CreateBrowserContextParams, CreateTargetParams, DisposeBrowserContextParams, TargetId,
-    TargetInfo,
->>>>>>> 34896750
+	TargetInfo,
 };
 use chromiumoxide_cdp::cdp::{CdpEventMessage, IntoEventKind};
 use chromiumoxide_types::*;
@@ -53,34 +49,82 @@
 	browser_context: BrowserContext,
 }
 
-<<<<<<< HEAD
+/// Browser connection information.
+#[derive(serde::Deserialize, Debug, Default)]
+pub struct BrowserConnection {
+	#[serde(rename = "Browser")]
+	/// The browser name
+	pub browser: String,
+	#[serde(rename = "Protocol-Version")]
+	/// Browser version
+	pub protocol_version: String,
+	#[serde(rename = "User-Agent")]
+	/// User Agent used by default.
+	pub user_agent: String,
+	#[serde(rename = "V8-Version")]
+	/// The v8 engine version
+	pub v8_version: String,
+	#[serde(rename = "WebKit-Version")]
+	/// Webkit version
+	pub webkit_version: String,
+	#[serde(rename = "webSocketDebuggerUrl")]
+	/// Remote debugging address
+	pub web_socket_debugger_url: String,
+}
+
 impl Browser {
-	/// Connect to an already running chromium instance via websocket
-	pub async fn connect(debug_ws_url: impl Into<String>) -> Result<(Self, Handler)> {
-		let debug_ws_url = debug_ws_url.into();
-		let conn = Connection::<CdpEventMessage>::connect(&debug_ws_url).await?;
-
-		let (tx, rx) = channel(1);
-
-		let fut = Handler::new(conn, rx, HandlerConfig::default());
-		let browser_context = fut.default_browser_context().clone();
-
-		let browser = Self {
-			sender: tx,
-			config: None,
-			child: None,
-			debug_ws_url,
-			browser_context,
-		};
-		Ok((browser, fut))
-	}
-
-	// Connect to an already running chromium instance via websocket with HandlerConfig
+	/// Connect to an already running chromium instance via the given URL.
+	///
+	/// If the URL is a http(s) URL, it will first attempt to retrieve the Websocket URL from the `json/version` endpoint.
+	pub async fn connect(url: impl Into<String>) -> Result<(Self, Handler)> {
+		Self::connect_with_config(url, HandlerConfig::default()).await
+	}
+
+	// Connect to an already running chromium instance with a given `HandlerConfig`.
+	///
+	/// If the URL is a http URL, it will first attempt to retrieve the Websocket URL from the `json/version` endpoint.
 	pub async fn connect_with_config(
-		debug_ws_url: impl Into<String>,
+		url: impl Into<String>,
 		config: HandlerConfig,
 	) -> Result<(Self, Handler)> {
-		let debug_ws_url = debug_ws_url.into();
+		let mut debug_ws_url = url.into();
+
+		if debug_ws_url.starts_with("http") {
+			match reqwest::Client::new()
+				.get(
+					if debug_ws_url.ends_with("/json/version")
+						|| debug_ws_url.ends_with("/json/version/")
+					{
+						debug_ws_url.clone()
+					} else {
+						format!(
+							"{}{}json/version",
+							&debug_ws_url,
+							if debug_ws_url.ends_with('/') { "" } else { "/" }
+						)
+					},
+				)
+				.header("content-type", "application/json")
+				.send()
+				.await
+			{
+				Ok(req) => {
+					let socketaddr = req.remote_addr().unwrap();
+					let connection: BrowserConnection =
+						serde_json::from_slice(&req.bytes().await.unwrap_or_default())
+							.unwrap_or_default();
+
+					if !connection.web_socket_debugger_url.is_empty() {
+						// prevent proxy interfaces from returning local ips to connect to the exact machine
+						debug_ws_url = connection
+							.web_socket_debugger_url
+							.replace("127.0.0.1", &socketaddr.ip().to_string());
+					}
+				}
+				Err(_) => return Err(CdpError::NoResponse),
+			}
+		}
+
 		let conn = Connection::<CdpEventMessage>::connect(&debug_ws_url).await?;
 
 		let (tx, rx) = channel(1);
@@ -180,6 +224,26 @@
 		Ok((browser, fut))
 	}
 
+	/// Request to fetch all existing browser targets.
+	///
+	/// By default, only targets launched after the browser connection are tracked
+	/// when connecting to a existing browser instance with the devtools websocket url
+	/// This function fetches existing targets on the browser and adds them as pages internally
+	///
+	/// The pages are not guaranteed to be ready as soon as the function returns
+	/// You should wait a few millis if you need to use a page
+	/// Returns [TargetInfo]
+	pub async fn fetch_targets(&mut self) -> Result<Vec<TargetInfo>> {
+		let (tx, rx) = oneshot_channel();
+
+		self.sender
+			.clone()
+			.send(HandlerMessage::FetchTargets(tx))
+			.await?;
+
+		rx.await?
+	}
+
 	/// Request for the browser to close completely.
 	///
 	/// If the browser was spawned by [`Browser::launch`], it is recommended to wait for the
@@ -321,7 +385,6 @@
 
 	/// Create a new browser page
 	pub async fn new_page(&self, params: impl Into<CreateTargetParams>) -> Result<Page> {
-		debug!("USING LOCAL PACKAGAGAGAGAGAGAGAGA");
 		let (tx, rx) = oneshot_channel();
 		let mut params = params.into();
 		if let Some(id) = self.browser_context.id() {
@@ -414,436 +477,6 @@
 
 		Ok(())
 	}
-=======
-/// Browser connection information.
-#[derive(serde::Deserialize, Debug, Default)]
-pub struct BrowserConnection {
-    #[serde(rename = "Browser")]
-    /// The browser name
-    pub browser: String,
-    #[serde(rename = "Protocol-Version")]
-    /// Browser version
-    pub protocol_version: String,
-    #[serde(rename = "User-Agent")]
-    /// User Agent used by default.
-    pub user_agent: String,
-    #[serde(rename = "V8-Version")]
-    /// The v8 engine version
-    pub v8_version: String,
-    #[serde(rename = "WebKit-Version")]
-    /// Webkit version
-    pub webkit_version: String,
-    #[serde(rename = "webSocketDebuggerUrl")]
-    /// Remote debugging address
-    pub web_socket_debugger_url: String,
-}
-
-impl Browser {
-    /// Connect to an already running chromium instance via the given URL.
-    ///
-    /// If the URL is a http(s) URL, it will first attempt to retrieve the Websocket URL from the `json/version` endpoint.
-    pub async fn connect(url: impl Into<String>) -> Result<(Self, Handler)> {
-        Self::connect_with_config(url, HandlerConfig::default()).await
-    }
-
-    // Connect to an already running chromium instance with a given `HandlerConfig`.
-    ///
-    /// If the URL is a http URL, it will first attempt to retrieve the Websocket URL from the `json/version` endpoint.
-    pub async fn connect_with_config(
-        url: impl Into<String>,
-        config: HandlerConfig,
-    ) -> Result<(Self, Handler)> {
-        let mut debug_ws_url = url.into();
-
-        if debug_ws_url.starts_with("http") {
-            match reqwest::Client::new()
-                .get(
-                    if debug_ws_url.ends_with("/json/version")
-                        || debug_ws_url.ends_with("/json/version/")
-                    {
-                        debug_ws_url.clone()
-                    } else {
-                        format!(
-                            "{}{}json/version",
-                            &debug_ws_url,
-                            if debug_ws_url.ends_with('/') { "" } else { "/" }
-                        )
-                    },
-                )
-                .header("content-type", "application/json")
-                .send()
-                .await
-            {
-                Ok(req) => {
-                    let socketaddr = req.remote_addr().unwrap();
-                    let connection: BrowserConnection =
-                        serde_json::from_slice(&req.bytes().await.unwrap_or_default())
-                            .unwrap_or_default();
-
-                    if !connection.web_socket_debugger_url.is_empty() {
-                        // prevent proxy interfaces from returning local ips to connect to the exact machine
-                        debug_ws_url = connection
-                            .web_socket_debugger_url
-                            .replace("127.0.0.1", &socketaddr.ip().to_string());
-                    }
-                }
-                Err(_) => return Err(CdpError::NoResponse),
-            }
-        }
-
-        let conn = Connection::<CdpEventMessage>::connect(&debug_ws_url).await?;
-
-        let (tx, rx) = channel(1);
-
-        let fut = Handler::new(conn, rx, config);
-        let browser_context = fut.default_browser_context().clone();
-
-        let browser = Self {
-            sender: tx,
-            config: None,
-            child: None,
-            debug_ws_url,
-            browser_context,
-        };
-        Ok((browser, fut))
-    }
-
-    /// Launches a new instance of `chromium` in the background and attaches to
-    /// its debug web socket.
-    ///
-    /// This fails when no chromium executable could be detected.
-    ///
-    /// This fails if no web socket url could be detected from the child
-    /// processes stderr for more than the configured `launch_timeout`
-    /// (20 seconds by default).
-    pub async fn launch(mut config: BrowserConfig) -> Result<(Self, Handler)> {
-        // Canonalize paths to reduce issues with sandboxing
-        config.executable = utils::canonicalize(&config.executable).await?;
-
-        // Launch a new chromium instance
-        let mut child = config.launch()?;
-
-        /// Faillible initialization to run once the child process is created.
-        ///
-        /// All faillible calls must be executed inside this function. This ensures that all
-        /// errors are caught and that the child process is properly cleaned-up.
-        async fn with_child(
-            config: &BrowserConfig,
-            child: &mut Child,
-        ) -> Result<(String, Connection<CdpEventMessage>)> {
-            let dur = config.launch_timeout;
-            cfg_if::cfg_if! {
-                if #[cfg(feature = "async-std-runtime")] {
-                    let timeout_fut = Box::pin(async_std::task::sleep(dur));
-                } else if #[cfg(feature = "tokio-runtime")] {
-                    let timeout_fut = Box::pin(tokio::time::sleep(dur));
-                } else {
-                    panic!("missing chromiumoxide runtime: enable `async-std-runtime` or `tokio-runtime`")
-                }
-            };
-            // extract the ws:
-            let debug_ws_url = ws_url_from_output(child, timeout_fut).await?;
-            let conn = Connection::<CdpEventMessage>::connect(&debug_ws_url).await?;
-            Ok((debug_ws_url, conn))
-        }
-
-        let (debug_ws_url, conn) = match with_child(&config, &mut child).await {
-            Ok(conn) => conn,
-            Err(e) => {
-                // An initialization error occurred, clean up the process
-                if let Ok(Some(_)) = child.try_wait() {
-                    // already exited, do nothing, may happen if the browser crashed
-                } else {
-                    // the process is still alive, kill it and wait for exit (avoid zombie processes)
-                    child.kill().await.expect("`Browser::launch` failed but could not clean-up the child process (`kill`)");
-                    child.wait().await.expect("`Browser::launch` failed but could not clean-up the child process (`wait`)");
-                }
-                return Err(e);
-            }
-        };
-
-        // Only infaillible calls are allowed after this point to avoid clean-up issues with the
-        // child process.
-
-        let (tx, rx) = channel(1);
-
-        let handler_config = HandlerConfig {
-            ignore_https_errors: config.ignore_https_errors,
-            viewport: config.viewport.clone(),
-            context_ids: Vec::new(),
-            request_timeout: config.request_timeout,
-            request_intercept: config.request_intercept,
-            cache_enabled: config.cache_enabled,
-        };
-
-        let fut = Handler::new(conn, rx, handler_config);
-        let browser_context = fut.default_browser_context().clone();
-
-        let browser = Self {
-            sender: tx,
-            config: Some(config),
-            child: Some(child),
-            debug_ws_url,
-            browser_context,
-        };
-
-        Ok((browser, fut))
-    }
-
-    /// Request to fetch all existing browser targets.
-    ///
-    /// By default, only targets launched after the browser connection are tracked
-    /// when connecting to a existing browser instance with the devtools websocket url
-    /// This function fetches existing targets on the browser and adds them as pages internally
-    ///
-    /// The pages are not guaranteed to be ready as soon as the function returns
-    /// You should wait a few millis if you need to use a page
-    /// Returns [TargetInfo]
-    pub async fn fetch_targets(&mut self) -> Result<Vec<TargetInfo>> {
-        let (tx, rx) = oneshot_channel();
-
-        self.sender
-            .clone()
-            .send(HandlerMessage::FetchTargets(tx))
-            .await?;
-
-        rx.await?
-    }
-
-    /// Request for the browser to close completely.
-    ///
-    /// If the browser was spawned by [`Browser::launch`], it is recommended to wait for the
-    /// spawned instance exit, to avoid "zombie" processes ([`Browser::wait`],
-    /// [`Browser::wait_sync`], [`Browser::try_wait`]).
-    /// [`Browser::drop`] waits automatically if needed.
-    pub async fn close(&mut self) -> Result<CloseReturns> {
-        let (tx, rx) = oneshot_channel();
-
-        self.sender
-            .clone()
-            .send(HandlerMessage::CloseBrowser(tx))
-            .await?;
-
-        rx.await?
-    }
-
-    /// Asynchronously wait for the spawned chromium instance to exit completely.
-    ///
-    /// The instance is spawned by [`Browser::launch`]. `wait` is usually called after
-    /// [`Browser::close`]. You can call this explicitly to collect the process and avoid
-    /// "zombie" processes.
-    ///
-    /// This call has no effect if this [`Browser`] did not spawn any chromium instance (e.g.
-    /// connected to an existing browser through [`Browser::connect`])
-    pub async fn wait(&mut self) -> io::Result<Option<ExitStatus>> {
-        if let Some(child) = self.child.as_mut() {
-            Ok(Some(child.wait().await?))
-        } else {
-            Ok(None)
-        }
-    }
-
-    /// If the spawned chromium instance has completely exited, wait for it.
-    ///
-    /// The instance is spawned by [`Browser::launch`]. `try_wait` is usually called after
-    /// [`Browser::close`]. You can call this explicitly to collect the process and avoid
-    /// "zombie" processes.
-    ///
-    /// This call has no effect if this [`Browser`] did not spawn any chromium instance (e.g.
-    /// connected to an existing browser through [`Browser::connect`])
-    pub fn try_wait(&mut self) -> io::Result<Option<ExitStatus>> {
-        if let Some(child) = self.child.as_mut() {
-            child.try_wait()
-        } else {
-            Ok(None)
-        }
-    }
-
-    /// Get the spawned chromium instance
-    ///
-    /// The instance is spawned by [`Browser::launch`]. The result is a [`async_process::Child`]
-    /// value. It acts as a compat wrapper for an `async-std` or `tokio` child process.
-    ///
-    /// You may use [`async_process::Child::as_mut_inner`] to retrieve the concrete implementation
-    /// for the selected runtime.
-    ///
-    /// This call has no effect if this [`Browser`] did not spawn any chromium instance (e.g.
-    /// connected to an existing browser through [`Browser::connect`])
-    pub fn get_mut_child(&mut self) -> Option<&mut Child> {
-        self.child.as_mut()
-    }
-
-    /// Forcibly kill the spawned chromium instance
-    ///
-    /// The instance is spawned by [`Browser::launch`]. `kill` will automatically wait for the child
-    /// process to exit to avoid "zombie" processes.
-    ///
-    /// This method is provided to help if the browser does not close by itself. You should prefer
-    /// to use [`Browser::close`].
-    ///
-    /// This call has no effect if this [`Browser`] did not spawn any chromium instance (e.g.
-    /// connected to an existing browser through [`Browser::connect`])
-    pub async fn kill(&mut self) -> Option<io::Result<()>> {
-        match self.child.as_mut() {
-            Some(child) => Some(child.kill().await),
-            None => None,
-        }
-    }
-
-    /// If not launched as incognito this creates a new incognito browser
-    /// context. After that this browser exists within the incognito session.
-    /// New pages created while being in incognito mode will also run in the
-    /// incognito context. Incognito contexts won't share cookies/cache with
-    /// other browser contexts.
-    pub async fn start_incognito_context(&mut self) -> Result<&mut Self> {
-        if !self.is_incognito_configured() {
-            let browser_context_id = self
-                .create_browser_context(CreateBrowserContextParams::default())
-                .await?;
-            self.browser_context = BrowserContext::from(browser_context_id);
-            self.sender
-                .clone()
-                .send(HandlerMessage::InsertContext(self.browser_context.clone()))
-                .await?;
-        }
-
-        Ok(self)
-    }
-
-    /// If a incognito session was created with
-    /// `Browser::start_incognito_context` this disposes this context.
-    ///
-    /// # Note This will also dispose all pages that were running within the
-    /// incognito context.
-    pub async fn quit_incognito_context(&mut self) -> Result<&mut Self> {
-        if let Some(id) = self.browser_context.take() {
-            self.dispose_browser_context(id.clone()).await?;
-            self.sender
-                .clone()
-                .send(HandlerMessage::DisposeContext(BrowserContext::from(id)))
-                .await?;
-        }
-        Ok(self)
-    }
-
-    /// Whether incognito mode was configured from the start
-    fn is_incognito_configured(&self) -> bool {
-        self.config
-            .as_ref()
-            .map(|c| c.incognito)
-            .unwrap_or_default()
-    }
-
-    /// Returns the address of the websocket this browser is attached to
-    pub fn websocket_address(&self) -> &String {
-        &self.debug_ws_url
-    }
-
-    /// Whether the BrowserContext is incognito.
-    pub fn is_incognito(&self) -> bool {
-        self.is_incognito_configured() || self.browser_context.is_incognito()
-    }
-
-    /// The config of the spawned chromium instance if any.
-    pub fn config(&self) -> Option<&BrowserConfig> {
-        self.config.as_ref()
-    }
-
-    /// Create a new browser page
-    pub async fn new_page(&self, params: impl Into<CreateTargetParams>) -> Result<Page> {
-        let (tx, rx) = oneshot_channel();
-        let mut params = params.into();
-        if let Some(id) = self.browser_context.id() {
-            if params.browser_context_id.is_none() {
-                params.browser_context_id = Some(id.clone());
-            }
-        }
-
-        self.sender
-            .clone()
-            .send(HandlerMessage::CreatePage(params, tx))
-            .await?;
-
-        rx.await?
-    }
-
-    /// Version information about the browser
-    pub async fn version(&self) -> Result<GetVersionReturns> {
-        Ok(self.execute(GetVersionParams::default()).await?.result)
-    }
-
-    /// Returns the user agent of the browser
-    pub async fn user_agent(&self) -> Result<String> {
-        Ok(self.version().await?.user_agent)
-    }
-
-    /// Call a browser method.
-    pub async fn execute<T: Command>(&self, cmd: T) -> Result<CommandResponse<T::Response>> {
-        let (tx, rx) = oneshot_channel();
-        let method = cmd.identifier();
-        let msg = CommandMessage::new(cmd, tx)?;
-
-        self.sender
-            .clone()
-            .send(HandlerMessage::Command(msg))
-            .await?;
-        let resp = rx.await??;
-        to_command_response::<T>(resp, method)
-    }
-
-    /// Return all of the pages of the browser
-    pub async fn pages(&self) -> Result<Vec<Page>> {
-        let (tx, rx) = oneshot_channel();
-        self.sender
-            .clone()
-            .send(HandlerMessage::GetPages(tx))
-            .await?;
-        Ok(rx.await?)
-    }
-
-    /// Return page of given target_id
-    pub async fn get_page(&self, target_id: TargetId) -> Result<Page> {
-        let (tx, rx) = oneshot_channel();
-        self.sender
-            .clone()
-            .send(HandlerMessage::GetPage(target_id, tx))
-            .await?;
-        rx.await?.ok_or(CdpError::NotFound)
-    }
-
-    /// Set listener for browser event
-    pub async fn event_listener<T: IntoEventKind>(&self) -> Result<EventStream<T>> {
-        let (tx, rx) = unbounded();
-        self.sender
-            .clone()
-            .send(HandlerMessage::AddEventListener(
-                EventListenerRequest::new::<T>(tx),
-            ))
-            .await?;
-
-        Ok(EventStream::new(rx))
-    }
-
-    /// Creates a new empty browser context.
-    pub async fn create_browser_context(
-        &self,
-        params: CreateBrowserContextParams,
-    ) -> Result<BrowserContextId> {
-        let response = self.execute(params).await?;
-        Ok(response.result.browser_context_id)
-    }
-
-    /// Deletes a browser context.
-    pub async fn dispose_browser_context(
-        &self,
-        browser_context_id: impl Into<BrowserContextId>,
-    ) -> Result<()> {
-        self.execute(DisposeBrowserContextParams::new(browser_context_id))
-            .await?;
-
-        Ok(())
-    }
->>>>>>> 34896750
 }
 
 impl Drop for Browser {
