use std::collections::{HashMap, HashSet};
use std::pin::Pin;
use std::time::{Duration, Instant};

use fnv::FnvHashMap;
use futures::channel::mpsc::Receiver;
use futures::channel::oneshot::Sender as OneshotSender;
use futures::stream::{Fuse, Stream, StreamExt};
use futures::task::{Context, Poll};

use chromiumoxide_cdp::cdp::browser_protocol::browser::*;
use chromiumoxide_cdp::cdp::browser_protocol::target::*;
use chromiumoxide_cdp::cdp::events::CdpEvent;
use chromiumoxide_cdp::cdp::events::CdpEventMessage;
use chromiumoxide_types::{CallId, Message, Method, Response};
use chromiumoxide_types::{MethodId, Request as CdpRequest};
pub(crate) use page::PageInner;

use crate::cmd::{to_command_response, CommandMessage};
use crate::conn::Connection;
use crate::error::{CdpError, Result};
use crate::handler::browser::BrowserContext;
use crate::handler::frame::FrameNavigationRequest;
use crate::handler::frame::{NavigationError, NavigationId, NavigationOk};
use crate::handler::job::PeriodicJob;
use crate::handler::session::Session;
use crate::handler::target::TargetEvent;
use crate::handler::target::{Target, TargetConfig};
use crate::handler::viewport::Viewport;
use crate::page::Page;

/// Standard timeout in MS
pub const REQUEST_TIMEOUT: u64 = 30_000;

pub mod browser;
pub mod domworld;
pub mod emulation;
pub mod frame;
pub mod http;
mod job;
pub mod network;
mod page;
mod session;
pub mod target;
pub mod viewport;

/// The handler that monitors the state of the chromium browser and drives all
/// the requests and events.
#[must_use = "streams do nothing unless polled"]
#[derive(Debug)]
pub struct Handler {
    /// Commands that are being processed and awaiting a response from the
    /// chromium instance together with the timestamp when the request
    /// started.
    pending_commands: FnvHashMap<CallId, (PendingRequest, MethodId, Instant)>,
    /// Connection to the browser instance
    from_browser: Fuse<Receiver<HandlerMessage>>,
    default_browser_context: BrowserContext,
    browser_contexts: HashSet<BrowserContext>,
    /// Used to loop over all targets in a consistent manner
    target_ids: Vec<TargetId>,
    /// The created and attached targets
    targets: HashMap<TargetId, Target>,
    /// Currently queued in navigations for targets
    navigations: FnvHashMap<NavigationId, NavigationRequest>,
    /// Keeps track of all the current active sessions
    ///
    /// There can be multiple sessions per target.
    sessions: HashMap<SessionId, Session>,
    /// The websocket connection to the chromium instance
    conn: Connection<CdpEventMessage>,
    /// Evicts timed out requests periodically
    evict_command_timeout: PeriodicJob,
    /// The internal identifier for a specific navigation
    next_navigation_id: usize,
    /// How this handler will configure targets etc,
    config: HandlerConfig,
}

impl Handler {
    /// Create a new `Handler` that drives the connection and listens for
    /// messages on the receiver `rx`.
    pub(crate) fn new(
        mut conn: Connection<CdpEventMessage>,
        rx: Receiver<HandlerMessage>,
        config: HandlerConfig,
    ) -> Self {
        let discover = SetDiscoverTargetsParams::new(true);
        let _ = conn.submit_command(
            discover.identifier(),
            None,
            serde_json::to_value(discover).unwrap(),
        );

        let browser_contexts = config
            .context_ids
            .iter()
            .map(|id| BrowserContext::from(id.clone()))
            .collect();

        Self {
            pending_commands: Default::default(),
            from_browser: rx.fuse(),
            default_browser_context: Default::default(),
            browser_contexts,
            target_ids: Default::default(),
            targets: Default::default(),
            navigations: Default::default(),
            sessions: Default::default(),
            conn,
            evict_command_timeout: Default::default(),
            next_navigation_id: 0,
            config,
        }
    }

    /// Return the target with the matching `target_id`
    pub fn get_target(&self, target_id: &TargetId) -> Option<&Target> {
        self.targets.get(target_id)
    }

    /// Iterator over all currently attached targets
    pub fn targets(&self) -> impl Iterator<Item = &Target> + '_ {
        self.targets.values()
    }

    /// The default Browser context
    pub fn default_browser_context(&self) -> &BrowserContext {
        &self.default_browser_context
    }

    /// Iterator over all currently available browser contexts
    pub fn browser_contexts(&self) -> impl Iterator<Item = &BrowserContext> + '_ {
        self.browser_contexts.iter()
    }

    /// received a response to a navigation request like `Page.navigate`
    fn on_navigation_response(&mut self, id: NavigationId, resp: Response) {
        if let Some(nav) = self.navigations.remove(&id) {
            match nav {
                NavigationRequest::Navigate(mut nav) => {
                    if nav.navigated {
                        let _ = nav.tx.send(Ok(resp));
                    } else {
                        nav.set_response(resp);
                        self.navigations
                            .insert(id, NavigationRequest::Navigate(nav));
                    }
                }
            }
        }
    }

    /// A navigation has finished.
    fn on_navigation_lifecycle_completed(&mut self, res: Result<NavigationOk, NavigationError>) {
        match res {
            Ok(ok) => {
                let id = *ok.navigation_id();
                if let Some(nav) = self.navigations.remove(&id) {
                    match nav {
                        NavigationRequest::Navigate(mut nav) => {
                            if let Some(resp) = nav.response.take() {
                                let _ = nav.tx.send(Ok(resp));
                            } else {
                                nav.set_navigated();
                                self.navigations
                                    .insert(id, NavigationRequest::Navigate(nav));
                            }
                        }
                    }
                }
            }
            Err(err) => {
                if let Some(nav) = self.navigations.remove(err.navigation_id()) {
                    match nav {
                        NavigationRequest::Navigate(nav) => {
                            let _ = nav.tx.send(Err(err.into()));
                        }
                    }
                }
            }
        }
    }

    /// Received a response to a request.
    fn on_response(&mut self, resp: Response) {
        if let Some((req, method, _)) = self.pending_commands.remove(&resp.id) {
            match req {
                PendingRequest::CreateTarget(tx) => {
                    match to_command_response::<CreateTargetParams>(resp, method) {
                        Ok(resp) => {
                            if let Some(target) = self.targets.get_mut(&resp.target_id) {
                                // move the sender to the target that sends its page once
                                // initialized
                                target.set_initiator(tx);
                            } else {
                                // TODO can this even happen?
                                panic!("Created target not present")
                            }
                        }
                        Err(err) => {
                            let _ = tx.send(Err(err)).ok();
                        }
                    }
                }
                PendingRequest::Navigate(id) => {
                    self.on_navigation_response(id, resp);
                }
                PendingRequest::ExternalCommand(tx) => {
                    let _ = tx.send(Ok(resp)).ok();
                }
                PendingRequest::InternalCommand(target_id) => {
                    if let Some(target) = self.targets.get_mut(&target_id) {
                        target.on_response(resp, method.as_ref());
                    }
                }
            }
        }
    }

    /// Submit a command initiated via channel
    pub(crate) fn submit_external_command(
        &mut self,
        msg: CommandMessage,
        now: Instant,
    ) -> Result<()> {
        let call_id = self
            .conn
            .submit_command(msg.method.clone(), msg.session_id, msg.params)?;
        self.pending_commands.insert(
            call_id,
            (PendingRequest::ExternalCommand(msg.sender), msg.method, now),
        );
        Ok(())
    }

    pub(crate) fn submit_internal_command(
        &mut self,
        target_id: TargetId,
        req: CdpRequest,
        now: Instant,
    ) -> Result<()> {
        let call_id = self.conn.submit_command(
            req.method.clone(),
            req.session_id.map(Into::into),
            req.params,
        )?;
        self.pending_commands.insert(
            call_id,
            (PendingRequest::InternalCommand(target_id), req.method, now),
        );
        Ok(())
    }

    /// Send the Request over to the server and store its identifier to handle
    /// the response once received.
    fn submit_navigation(&mut self, id: NavigationId, req: CdpRequest, now: Instant) {
        let call_id = self
            .conn
            .submit_command(
                req.method.clone(),
                req.session_id.map(Into::into),
                req.params,
            )
            .unwrap();

        self.pending_commands
            .insert(call_id, (PendingRequest::Navigate(id), req.method, now));
    }

    /// Process a message received by the target's page via channel
    fn on_target_message(&mut self, target: &mut Target, msg: CommandMessage, now: Instant) {
        // if let some
        if msg.is_navigation() {
            let (req, tx) = msg.split();
            let id = self.next_navigation_id();
            target.goto(FrameNavigationRequest::new(id, req));
            self.navigations.insert(
                id,
                NavigationRequest::Navigate(NavigationInProgress::new(tx)),
            );
        } else {
            let _ = self.submit_external_command(msg, now);
        }
    }

    /// An identifier for queued `NavigationRequest`s.
    fn next_navigation_id(&mut self) -> NavigationId {
        let id = NavigationId(self.next_navigation_id);
        self.next_navigation_id = self.next_navigation_id.wrapping_add(1);
        id
    }

    /// Create a new page and send it to the receiver when ready
    ///
    /// First a `CreateTargetParams` is send to the server, this will trigger
    /// `EventTargetCreated` which results in a new `Target` being created.
    /// Once the response to the request is received the initialization process
    /// of the target kicks in. This triggers a queue of initialization requests
    /// of the `Target`, once those are all processed and the `url` fo the
    /// `CreateTargetParams` has finished loading (The `Target`'s `Page` is
    /// ready and idle), the `Target` sends its newly created `Page` as response
    /// to the initiator (`tx`) of the `CreateTargetParams` request.
    fn create_page(&mut self, params: CreateTargetParams, tx: OneshotSender<Result<Page>>) {
        let method = params.identifier();
        match serde_json::to_value(params) {
            Ok(params) => match self.conn.submit_command(method.clone(), None, params) {
                Ok(call_id) => {
                    self.pending_commands.insert(
                        call_id,
                        (PendingRequest::CreateTarget(tx), method, Instant::now()),
                    );
                }
                Err(err) => {
                    let _ = tx.send(Err(err.into())).ok();
                }
            },
            Err(err) => {
                let _ = tx.send(Err(err.into())).ok();
            }
        }
    }

    /// Process an incoming event read from the websocket
    fn on_event(&mut self, event: CdpEventMessage) {
        if let Some(ref session_id) = event.session_id {
            if let Some(session) = self.sessions.get(session_id.as_str()) {
                if let Some(target) = self.targets.get_mut(session.target_id()) {
                    return target.on_event(event);
                }
            }
        }
        match event.params {
            CdpEvent::TargetTargetCreated(ev) => self.on_target_created(ev),
            CdpEvent::TargetAttachedToTarget(ev) => self.on_attached_to_target(ev),
            CdpEvent::TargetTargetDestroyed(ev) => self.on_target_destroyed(ev),
            CdpEvent::TargetDetachedFromTarget(ev) => self.on_detached_from_target(ev),
            _ => {}
        }
    }

    /// Fired when a new target was created on the chromium instance
    ///
    /// Creates a new `Target` instance and keeps track of it
    fn on_target_created(&mut self, event: EventTargetCreated) {
        let browser_ctx = event
            .target_info
            .browser_context_id
            .clone()
            .map(BrowserContext::from)
            .filter(|id| self.browser_contexts.contains(id))
            .unwrap_or_else(|| self.default_browser_context.clone());
        let target = Target::new(
            event.target_info,
            TargetConfig::new(
                self.config.ignore_https_errors,
                self.config.viewport.clone(),
            ),
            browser_ctx,
        );
        self.target_ids.push(target.target_id().clone());
        self.targets.insert(target.target_id().clone(), target);
    }

    /// A new session is attached to a target
    fn on_attached_to_target(&mut self, event: EventAttachedToTarget) {
        let session = Session::new(
            event.session_id.clone(),
            event.target_info.r#type,
            event.target_info.target_id,
        );
        if let Some(target) = self.targets.get_mut(session.target_id()) {
            target.set_session_id(session.session_id().clone())
        }
        self.sessions.insert(event.session_id, session);
    }

    /// The session was detached from target.
    /// Can be issued multiple times per target if multiple session have been
    /// attached to it.
    fn on_detached_from_target(&mut self, event: EventDetachedFromTarget) {
        // remove the session
        if let Some(session) = self.sessions.remove(&event.session_id) {
            if let Some(target) = self.targets.get_mut(session.target_id()) {
                target.session_id().take();
            }
        }
    }

    /// Fired when the target was destroyed in the browser
    fn on_target_destroyed(&mut self, event: EventTargetDestroyed) {
        if let Some(target) = self.targets.remove(&event.target_id) {
            // TODO shutdown?
            if let Some(session) = target.session_id() {
                self.sessions.remove(session);
            }
        }
    }

    /// House keeping of commands
    ///
    /// Remove all commands where `now` > `timestamp of command starting point +
    /// request timeout` and notify the senders that their request timed out.
    fn evict_timed_out_commands(&mut self, now: Instant) {
        let timed_out = self
            .pending_commands
            .iter()
            .filter(|(_, (_, _, timestamp))| now > (*timestamp + self.config.request_timeout))
            .map(|(k, _)| *k)
            .collect::<Vec<_>>();
        for call in timed_out {
            if let Some((req, _, _)) = self.pending_commands.remove(&call) {
                match req {
                    PendingRequest::CreateTarget(tx) => {
                        let _ = tx.send(Err(CdpError::Timeout));
                    }
                    PendingRequest::Navigate(nav) => {
                        if let Some(nav) = self.navigations.remove(&nav) {
                            match nav {
                                NavigationRequest::Navigate(nav) => {
                                    let _ = nav.tx.send(Err(CdpError::Timeout));
                                }
                            }
                        }
                    }
                    PendingRequest::ExternalCommand(tx) => {
                        let _ = tx.send(Err(CdpError::Timeout));
                    }
                    PendingRequest::InternalCommand(_) => {}
                }
            }
        }
    }
}

impl Stream for Handler {
    type Item = Result<CdpEventMessage>;

    fn poll_next(self: Pin<&mut Self>, cx: &mut Context<'_>) -> Poll<Option<Self::Item>> {
        let pin = self.get_mut();

        loop {
            let now = Instant::now();
            // temporary pinning of the browser receiver should be safe as we are pinning
            // through the already pinned self. with the receivers we can also
            // safely ignore exhaustion as those are fused.
            while let Poll::Ready(Some(msg)) = Pin::new(&mut pin.from_browser).poll_next(cx) {
                match msg {
                    HandlerMessage::Command(cmd) => {
                        pin.submit_external_command(cmd, now).unwrap();
                    }
                    HandlerMessage::CreatePage(params, tx) => {
                        pin.create_page(params, tx);
                    }
                    HandlerMessage::GetPages(tx) => {
                        let pages: Vec<_> = pin
                            .targets
                            .values_mut()
                            .filter(|p| p.r#type().is_page())
                            .filter_map(|target| target.get_or_create_page())
                            .map(|page| Page::from(page.clone()))
                            .collect();
                        let _ = tx.send(pages);
                    }
                    HandlerMessage::InsertContext(ctx) => {
                        pin.browser_contexts.insert(ctx);
                    }
                    HandlerMessage::DisposeContext(ctx) => {
                        pin.browser_contexts.remove(&ctx);
                    }
                }
            }

            for n in (0..pin.target_ids.len()).rev() {
                let target_id = pin.target_ids.swap_remove(n);
                if let Some((id, mut target)) = pin.targets.remove_entry(&target_id) {
                    while let Some(event) = target.poll(cx, now) {
                        match event {
                            TargetEvent::Request(req) => {
                                let _ = pin.submit_internal_command(
                                    target.target_id().clone(),
                                    req,
                                    now,
                                );
                            }
                            TargetEvent::RequestTimeout(_) => {
                                continue;
                            }
                            TargetEvent::Command(msg) => {
                                pin.on_target_message(&mut target, msg, now);
                            }
                            TargetEvent::NavigationRequest(id, req) => {
                                pin.submit_navigation(id, req, now);
                            }
                            TargetEvent::NavigationResult(res) => {
                                pin.on_navigation_lifecycle_completed(res)
                            }
                        }
                    }

                    pin.targets.insert(id, target);
                    pin.target_ids.push(target_id);
                }
            }

            let mut done = true;

            while let Poll::Ready(Some(ev)) = Pin::new(&mut pin.conn).poll_next(cx) {
                match ev {
                    Ok(Message::Response(resp)) => pin.on_response(resp),
                    Ok(Message::Event(ev)) => {
                        pin.on_event(ev);
                    }
                    Err(err) => return Poll::Ready(Some(Err(err))),
                }
                done = false;
            }

            if pin.evict_command_timeout.is_ready(cx) {
                // evict all commands that timed out
                pin.evict_timed_out_commands(now);
            }

            if done {
                // no events/responses were read from the websocket
                return Poll::Pending;
            }
        }
    }
}

/// How to configure the handler
#[derive(Debug, Clone)]
pub struct HandlerConfig {
    /// Whether the `NeetworkManager`s should ignore https errors
    pub ignore_https_errors: bool,
<<<<<<< HEAD
    /// Window and device settings
    pub viewport: Viewport,
    /// Context ids to set from the get go
=======
    pub viewport: Option<Viewport>,
>>>>>>> e0b8867e
    pub context_ids: Vec<BrowserContextId>,
    /// default request timeout to use
    pub request_timeout: Duration,
}

impl Default for HandlerConfig {
    fn default() -> Self {
        Self {
            ignore_https_errors: true,
            viewport: Default::default(),
            context_ids: Vec::new(),
            request_timeout: Duration::from_millis(REQUEST_TIMEOUT),
        }
    }
}

/// Wraps the sender half of the channel who requested a navigation
#[derive(Debug)]
pub struct NavigationInProgress<T> {
    /// Marker to indicate whether a navigation lifecycle has completed
    navigated: bool,
    /// The response of the issued navigation request
    response: Option<Response>,
    /// Sender who initiated the navigation request
    tx: OneshotSender<T>,
}

impl<T> NavigationInProgress<T> {
    fn new(tx: OneshotSender<T>) -> Self {
        Self {
            navigated: false,
            response: None,
            tx,
        }
    }

    /// The response to the cdp request has arrived
    fn set_response(&mut self, resp: Response) {
        self.response = Some(resp);
    }

    /// The navigation process has finished, the page finished loading.
    fn set_navigated(&mut self) {
        self.navigated = true;
    }
}

/// Request type for navigation
#[derive(Debug)]
enum NavigationRequest {
    /// Represents a simple `NavigateParams` ("Page.navigate")
    Navigate(NavigationInProgress<Result<Response>>),
    // TODO are there more?
}

/// Different kind of submitted request submitted from the  `Handler` to the
/// `Connection` and being waited on for the response.
#[derive(Debug)]
enum PendingRequest {
    /// A Request to create a new `Target` that results in the creation of a
    /// `Page` that represents a browser page.
    CreateTarget(OneshotSender<Result<Page>>),
    /// A Request to navigate a specific `Target`.
    ///
    /// Navigation requests are not automatically completed once the response to
    /// the raw cdp navigation request (like `NavigateParams`) arrives, but only
    /// after the `Target` notifies the `Handler` that the `Page` has finished
    /// loading, which comes after the response.
    Navigate(NavigationId),
    /// A common request received via a channel (`Page`).
    ExternalCommand(OneshotSender<Result<Response>>),
    /// Requests that are initiated directly from a `Target` (all the
    /// initialization commands).
    InternalCommand(TargetId),
}

/// Events used internally to communicate with the handler, which are executed
/// in the background
// TODO rename to BrowserMessage
#[derive(Debug)]
pub(crate) enum HandlerMessage {
    CreatePage(CreateTargetParams, OneshotSender<Result<Page>>),
    InsertContext(BrowserContext),
    DisposeContext(BrowserContext),
    GetPages(OneshotSender<Vec<Page>>),
    Command(CommandMessage),
}<|MERGE_RESOLUTION|>--- conflicted
+++ resolved
@@ -534,13 +534,9 @@
 pub struct HandlerConfig {
     /// Whether the `NeetworkManager`s should ignore https errors
     pub ignore_https_errors: bool,
-<<<<<<< HEAD
     /// Window and device settings
-    pub viewport: Viewport,
+    pub viewport: Option<Viewport>,
     /// Context ids to set from the get go
-=======
-    pub viewport: Option<Viewport>,
->>>>>>> e0b8867e
     pub context_ids: Vec<BrowserContextId>,
     /// default request timeout to use
     pub request_timeout: Duration,
